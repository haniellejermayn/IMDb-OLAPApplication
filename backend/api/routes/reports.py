--- conflicted
+++ resolved
@@ -273,21 +273,13 @@
             chi_results = calculate_chi_square_statistic(raw_data)
             return jsonify({
                 "status": "success", 
-<<<<<<< HEAD
-                "data": data,
+                "data": contingency_data,
                 "chi_square_analysis": chi_results,
                 "query": query,
                 "params": params_list
             })
         
-        return jsonify({"status": "success", "data": data, "query": query, "params": params_list})
-=======
-                "data": contingency_data,
-                "chi_square_by_period": chi_results 
-            })
-        
-        return jsonify({"status": "success", "data": contingency_data})
->>>>>>> 795fb17b
+        return jsonify({"status": "success", "data": contingency_data, "query": query, "params": params_list})
     except Exception as e:
         logger.error(f"Error in genre_rating_association: {str(e)}")
         return jsonify({"status": "error", "message": str(e)}), 400
@@ -656,10 +648,6 @@
         if having_parts:
             query += " HAVING " + " AND ".join(having_parts)
         
-<<<<<<< HEAD
-        if group_by_genre or group_by_time:
-            query += " LIMIT 200"
-=======
         # Partition fields for window function
         partition_by_fields = []
         if group_by_genre:
@@ -686,11 +674,8 @@
             WHERE rn <= 10
             ORDER BY {partition_clause}, avg_rating DESC
             """
->>>>>>> 795fb17b
         else:
             query += " LIMIT 50"
-
-        print(query)
         
         data = execute_query(query, tuple(params_list))
         return jsonify({"status": "success", "data": data, "query": query, "params": params_list})
@@ -786,7 +771,7 @@
             ORDER BY time_period DESC, total_votes DESC
             """
         else:
-            query += " ORDER BY total_votes DESC LIMIT 10"
+            query += " ORDER BY total_votes DESC LIMIT 30"
         
         data = execute_query(query, tuple(params_list))
         return jsonify({"status": "success", "data": data, "query": query, "params": params_list})
